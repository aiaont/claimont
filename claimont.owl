--- conflicted
+++ resolved
@@ -61,11 +61,9 @@
 	
 	<owl:Class rdf:ID="Attester">
 		<rdfs:label>Attester</rdfs:label>
-<<<<<<< HEAD
+
 		<skos:definition>An entity (person, organisation, system) that makes an attestation.</skos:definition>
-=======
-		<skos:definition>An entity (person, organisation, system, etc.) that makes an attestation.</skos:definition>
->>>>>>> fc697537
+
 	</owl:Class>
 	
 	<owl:Class rdf:ID="Report">
